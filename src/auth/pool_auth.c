--- conflicted
+++ resolved
@@ -407,29 +407,17 @@
 		}
 	}
 
-<<<<<<< HEAD
-#ifdef NOT_USED
-	sp = MASTER_CONNECTION(cp)->sp;
-	cp->info->major = sp->major;
-	cp->info->minor = sp->minor;
-	strncpy(cp->info->database, sp->database, sizeof(cp->info->database) - 1);
-	strncpy(cp->info->user, sp->user, sizeof(cp->info->user) - 1);
-	cp->info->counter = 1;
-#endif
+	if (pid == -1)
+	{
+		ereport(ERROR,
+                (errmsg("authentication failed"),
+                 errdetail("pool_do_auth: all backends are down")));
+	}
 	if(pool_send_backend_key_data(frontend, pid, key, protoMajor))
 		ereport(ERROR,
 			(errmsg("authentication failed"),
-				errdetail("failed to send backend data to frontedn")));
+				errdetail("failed to send backend data to frontend")));
 	return 0;
-=======
-	if (pid == -1)
-	{
-		pool_error("pool_do_auth: all backends are down");
-		return -1;
-	}
-
-	return pool_send_backend_key_data(frontend, pid, key, protoMajor);
->>>>>>> 8a4a102c
 }
 
 /*
