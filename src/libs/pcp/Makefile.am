AM_CPPFLAGS = -D_GNU_SOURCE -DPOOL_PRIVATE -I @PGSQL_INCLUDE_DIR@

lib_LTLIBRARIES = libpcp.la
<<<<<<< HEAD
libpcp_la_SOURCES = pcp.c $(top_srcdir)/src/utils/pcp/pcp_stream.c \
                    $(top_srcdir)/src/utils/pcp/pcp_error.c \
                    $(top_srcdir)/src/utils/pcp/pcp_timeout.c \
                    $(top_srcdir)/src/auth/md5.c
=======
libpcp_la_SOURCES = pcp.c pcp_stream.c pcp_error.c $(top_srcdir)/src/auth/md5.c \
					$(top_srcdir)/src/utils/strlcpy.c
>>>>>>> b3cf9d89

include_HEADERS = $(top_srcdir)/src/include/pcp/pcp.h \
					$(top_srcdir)/src/include/pcp/libpcp_ext.h \
					$(top_srcdir)/src/include/pool_type.h \
					$(top_srcdir)/src/include/utils/pool_process_reporting.h

md5.c: $(top_srcdir)/src/auth/md5.c
	rm -f $@ && ln -s $< .
md5.h: $(top_srcdir)/src/include/auth/md5.h
	rm -f $@ && ln -s $< .
<|MERGE_RESOLUTION|>--- conflicted
+++ resolved
@@ -1,15 +1,11 @@
 AM_CPPFLAGS = -D_GNU_SOURCE -DPOOL_PRIVATE -I @PGSQL_INCLUDE_DIR@
 
 lib_LTLIBRARIES = libpcp.la
-<<<<<<< HEAD
 libpcp_la_SOURCES = pcp.c $(top_srcdir)/src/utils/pcp/pcp_stream.c \
                     $(top_srcdir)/src/utils/pcp/pcp_error.c \
                     $(top_srcdir)/src/utils/pcp/pcp_timeout.c \
-                    $(top_srcdir)/src/auth/md5.c
-=======
-libpcp_la_SOURCES = pcp.c pcp_stream.c pcp_error.c $(top_srcdir)/src/auth/md5.c \
-					$(top_srcdir)/src/utils/strlcpy.c
->>>>>>> b3cf9d89
+                    $(top_srcdir)/src/auth/md5.c \
+		    $(top_srcdir)/src/utils/strlcpy.c
 
 include_HEADERS = $(top_srcdir)/src/include/pcp/pcp.h \
 					$(top_srcdir)/src/include/pcp/libpcp_ext.h \
